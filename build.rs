--- conflicted
+++ resolved
@@ -663,12 +663,9 @@
 
 fn thread_main() {
     let statik = env::var("CARGO_FEATURE_STATIC").is_ok();
-<<<<<<< HEAD
-    let is_wasm_emscripten = env::var("TARGET").unwrap() == "wasm32-unknown-emscripten";
-=======
     let target = env::var("TARGET").unwrap();
+    let is_wasm_emscripten = target == "wasm32-unknown-emscripten";
     let target_os = os_from_triple(&target); // it's different than Rust's target_os! but ./configure likes these better
->>>>>>> 2eb0ff5d
 
     let include_paths: Vec<PathBuf> = if env::var("CARGO_FEATURE_BUILD").is_ok() {
         println!(
